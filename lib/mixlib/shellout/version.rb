--- conflicted
+++ resolved
@@ -1,9 +1,5 @@
 module Mixlib
   class ShellOut
-<<<<<<< HEAD
-    VERSION = "2.0.1"
-=======
     VERSION = "2.2.2"
->>>>>>> 24e7ea98
   end
 end